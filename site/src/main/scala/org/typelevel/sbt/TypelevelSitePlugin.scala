/*
 * Copyright 2022 Typelevel
 *
 * Licensed under the Apache License, Version 2.0 (the "License");
 * you may not use this file except in compliance with the License.
 * You may obtain a copy of the License at
 *
 *     http://www.apache.org/licenses/LICENSE-2.0
 *
 * Unless required by applicable law or agreed to in writing, software
 * distributed under the License is distributed on an "AS IS" BASIS,
 * WITHOUT WARRANTIES OR CONDITIONS OF ANY KIND, either express or implied.
 * See the License for the specific language governing permissions and
 * limitations under the License.
 */

package org.typelevel.sbt

import laika.ast.LengthUnit._
import laika.ast._
import laika.helium.Helium
import laika.helium.config.Favicon
import laika.helium.config.HeliumIcon
import laika.helium.config.IconLink
import laika.helium.config.ImageLink
import laika.sbt.LaikaPlugin
import laika.theme.ThemeProvider
import mdoc.MdocPlugin
import org.typelevel.sbt.kernel.GitHelper
import org.typelevel.sbt.site._
import sbt._

import scala.annotation.nowarn

import Keys._
import MdocPlugin.autoImport._
import LaikaPlugin.autoImport._
import gha.GenerativePlugin
import GenerativePlugin.autoImport._

object TypelevelSitePlugin extends AutoPlugin {

  object autoImport {
    lazy val tlSiteHeliumConfig = settingKey[Helium]("The Helium configuration")
    lazy val tlSiteApiUrl = settingKey[Option[URL]]("URL to the API docs")
    lazy val tlSiteRelated =
      settingKey[Seq[(String, URL)]]("A list of related projects (default: cats)")

    lazy val tlSiteKeepFiles =
      settingKey[Boolean]("Whether to keep existing files when deploying site (default: true)")
    lazy val tlSiteGenerate = settingKey[Seq[WorkflowStep]](
      "A sequence of workflow steps which generates the site (default: [Sbt(List(\"tlSite\"))])")
    lazy val tlSitePublish = settingKey[Seq[WorkflowStep]](
      "A sequence of workflow steps which publishes the site (default: peaceiris/actions-gh-pages)")
    lazy val tlSitePublishBranch = settingKey[Option[String]](
      "The branch to publish the site from on every push. Set this to None if you only want to update the site on tag releases. (default: main)")
    lazy val tlSite = taskKey[Unit]("Generate the site (default: runs mdoc then laika)")
<<<<<<< HEAD

    val TypelevelProject = site.TypelevelProject
    implicit def tlLaikaThemeProviderOps(provider: ThemeProvider): LaikaThemeProviderOps =
      new site.LaikaThemeProviderOps(provider)
=======
    lazy val tlSitePreview = taskKey[Unit](
      "Start a live-reload preview server (combines mdoc --watch with laikaPreview)")
>>>>>>> d6b42a98
  }

  import autoImport._
  import TypelevelGitHubPlugin._

  override def requires =
    MdocPlugin && LaikaPlugin && TypelevelGitHubPlugin && GenerativePlugin && NoPublishPlugin

  override def buildSettings = Seq(
    tlSitePublishBranch := Some("main"),
    tlSiteApiUrl := None,
    tlSiteRelated := Seq(TypelevelProject.Cats),
    tlSiteKeepFiles := true,
    homepage := {
      gitHubUserRepo.value.map {
        case ("typelevel", repo) => url(s"https://typelevel.org/$repo")
        case (user, repo) => url(s"https://$user.github.io/$repo")
      }
    }
  )

  override def projectSettings = Seq(
    tlSite := Def
      .sequential(
        mdoc.toTask(""),
        laikaSite
      )
      .value: @nowarn("cat=other-pure-statement"),
    tlSitePreview := previewTask.value,
    Laika / sourceDirectories := Seq(mdocOut.value),
    laikaTheme := tlSiteHeliumConfig
      .value
      .build
      .extend(TypelevelHeliumExtensions(licenses.value.headOption, tlSiteRelated.value)),
    mdocVariables ++= Map(
      "VERSION" -> GitHelper
        .previousReleases(fromHead = true)
        .filterNot(_.isPrerelease)
        .headOption
        .fold(version.value)(_.toString),
      "SNAPSHOT_VERSION" -> version.value
    ),
    tlSiteHeliumConfig := {
      Helium
        .defaults
        .site
        .metadata(
          title = gitHubUserRepo.value.map(_._2),
          authors = developers.value.map(_.name),
          language = Some("en"),
          version = Some(version.value.toString)
        )
        .site
        .layout(
          contentWidth = px(860),
          navigationWidth = px(275),
          topBarHeight = px(50),
          defaultBlockSpacing = px(10),
          defaultLineHeight = 1.5,
          anchorPlacement = laika.helium.config.AnchorPlacement.Right
        )
        .site
        .favIcons(
          Favicon.external("https://typelevel.org/img/favicon.png", "32x32", "image/png")
        )
        .site
        .topNavigationBar(
          homeLink = ImageLink.external(
            "https://typelevel.org",
            Image.external(s"https://typelevel.org/img/logo.svg")
          ),
          navLinks = tlSiteApiUrl.value.toList.map { url =>
            IconLink.external(
              url.toString,
              HeliumIcon.api,
              options = Styles("svg-link")
            )
          } ++ List(
            IconLink.external(
              scmInfo.value.fold("https://github.com/typelevel")(_.browseUrl.toString),
              HeliumIcon.github,
              options = Styles("svg-link")),
            IconLink.external("https://discord.gg/XF3CXcMzqD", HeliumIcon.chat),
            IconLink.external("https://twitter.com/typelevel", HeliumIcon.twitter)
          )
        )
    },
    tlSiteGenerate := List(
      WorkflowStep.Sbt(
        List(s"${thisProject.value.id}/${tlSite.key.toString}"),
        name = Some("Generate site")
      )
    ),
    tlSitePublish := List(
      WorkflowStep.Use(
        UseRef.Public("peaceiris", "actions-gh-pages", "v3.8.0"),
        Map(
          "github_token" -> s"$${{ secrets.GITHUB_TOKEN }}",
          "publish_dir" -> (ThisBuild / baseDirectory)
            .value
            .toPath
            .toAbsolutePath
            .relativize((laikaSite / target).value.toPath)
            .toString,
          "keep_files" -> tlSiteKeepFiles.value.toString
        ),
        name = Some("Publish site"),
        cond = {
          val predicate = tlSitePublishBranch
            .value // Either publish from branch or on tags, not both
            .fold[RefPredicate](RefPredicate.StartsWith(Ref.Tag("v")))(b =>
              RefPredicate.Equals(Ref.Branch(b)))
          val publicationCond = GenerativePlugin.compileBranchPredicate("github.ref", predicate)
          Some(s"github.event_name != 'pull_request' && $publicationCond")
        }
      )
    ),
    ThisBuild / githubWorkflowAddedJobs +=
      WorkflowJob(
        "site",
        "Generate Site",
        scalas = List((ThisBuild / scalaVersion).value),
        javas = List(githubWorkflowJavaVersions.value.head),
        steps =
          githubWorkflowJobSetup.value.toList ++ tlSiteGenerate.value ++ tlSitePublish.value
      )
  )

<<<<<<< HEAD
=======
  private def getSvgLogo: String = {
    val src = Source.fromURL(getClass.getResource("/logo.svg"))
    try {
      Base64.getEncoder().encodeToString(src.mkString.getBytes)
    } finally {
      src.close()
    }
  }

  private def previewTask = Def
    .taskDyn {
      // inlined from https://github.com/planet42/Laika/blob/9022f6f37c9017f7612fa59398f246c8e8c42c3e/sbt/src/main/scala/laika/sbt/Tasks.scala#L192
      import cats.effect.IO
      import cats.effect.unsafe.implicits._
      import laika.sbt.Settings
      import laika.sbt.Tasks.generateAPI
      import laika.preview.{ServerBuilder, ServerConfig}

      val logger = streams.value.log
      logger.info("Initializing server...")

      def applyIf(
          flag: Boolean,
          f: ServerConfig => ServerConfig): ServerConfig => ServerConfig =
        if (flag) f else identity

      val previewConfig = laikaPreviewConfig.value
      val _ = generateAPI.value

      val applyFlags = applyIf(laikaIncludeEPUB.value, _.withEPUBDownloads)
        .andThen(applyIf(laikaIncludePDF.value, _.withPDFDownloads))
        .andThen(
          applyIf(laikaIncludeAPI.value, _.withAPIDirectory(Settings.apiTargetDirectory.value)))
        .andThen(applyIf(previewConfig.isVerbose, _.verbose))

      val config = ServerConfig
        .defaults
        .withArtifactBasename(name.value)
        // .withHost(previewConfig.host)
        .withPort(previewConfig.port)
        .withPollInterval(previewConfig.pollInterval)

      val (_, cancel) = ServerBuilder[IO](Settings.parser.value, laikaInputs.value.delegate)
        .withLogger(s => IO(logger.info(s)))
        .withConfig(applyFlags(config))
        .build
        .allocated
        .unsafeRunSync()

      logger.info(s"Preview server started on port ${previewConfig.port}.")

      // watch but no-livereload b/c we don't need an mdoc server
      mdoc.toTask(" --watch --no-livereload").andFinally {
        logger.info(s"Shutting down preview server.")
        cancel.unsafeRunSync()
      }
    }
    // initial run of mdoc to bootstrap laikaPreview
    .dependsOn(mdoc.toTask(""))

>>>>>>> d6b42a98
}<|MERGE_RESOLUTION|>--- conflicted
+++ resolved
@@ -55,15 +55,12 @@
     lazy val tlSitePublishBranch = settingKey[Option[String]](
       "The branch to publish the site from on every push. Set this to None if you only want to update the site on tag releases. (default: main)")
     lazy val tlSite = taskKey[Unit]("Generate the site (default: runs mdoc then laika)")
-<<<<<<< HEAD
+    lazy val tlSitePreview = taskKey[Unit](
+      "Start a live-reload preview server (combines mdoc --watch with laikaPreview)")
 
     val TypelevelProject = site.TypelevelProject
     implicit def tlLaikaThemeProviderOps(provider: ThemeProvider): LaikaThemeProviderOps =
       new site.LaikaThemeProviderOps(provider)
-=======
-    lazy val tlSitePreview = taskKey[Unit](
-      "Start a live-reload preview server (combines mdoc --watch with laikaPreview)")
->>>>>>> d6b42a98
   }
 
   import autoImport._
@@ -192,17 +189,6 @@
       )
   )
 
-<<<<<<< HEAD
-=======
-  private def getSvgLogo: String = {
-    val src = Source.fromURL(getClass.getResource("/logo.svg"))
-    try {
-      Base64.getEncoder().encodeToString(src.mkString.getBytes)
-    } finally {
-      src.close()
-    }
-  }
-
   private def previewTask = Def
     .taskDyn {
       // inlined from https://github.com/planet42/Laika/blob/9022f6f37c9017f7612fa59398f246c8e8c42c3e/sbt/src/main/scala/laika/sbt/Tasks.scala#L192
@@ -254,5 +240,4 @@
     // initial run of mdoc to bootstrap laikaPreview
     .dependsOn(mdoc.toTask(""))
 
->>>>>>> d6b42a98
 }