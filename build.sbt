name := "sbt-typelevel"

ThisBuild / tlBaseVersion := "0.4"
ThisBuild / tlCiReleaseBranches := Seq("series/0.4")
ThisBuild / tlSitePublishBranch := Some("series/0.4")
ThisBuild / crossScalaVersions := Seq("2.12.15")
ThisBuild / developers := List(
  tlGitHubDev("armanbilge", "Arman Bilge"),
  tlGitHubDev("rossabaker", "Ross A. Baker"),
  tlGitHubDev("ChristopherDavenport", "Christopher Davenport"),
  tlGitHubDev("djspiewak", "Daniel Spiewak")
)

lazy val root = tlCrossRootProject.aggregate(
  kernel,
  noPublish,
  settings,
  github,
  githubActions,
  versioning,
  mima,
  sonatype,
  ciSigning,
  sonatypeCiRelease,
  ci,
  core,
  ciRelease,
  site,
  unidoc,
  docs
)

lazy val kernel = project
  .in(file("kernel"))
  .enablePlugins(SbtPlugin)
  .settings(
    name := "sbt-typelevel-kernel"
  )

lazy val noPublish = project
  .in(file("no-publish"))
  .enablePlugins(SbtPlugin)
  .settings(
    name := "sbt-typelevel-no-publish"
  )

lazy val settings = project
  .in(file("settings"))
  .enablePlugins(SbtPlugin)
  .settings(
    name := "sbt-typelevel-settings"
  )
  .dependsOn(kernel)

lazy val github = project
  .in(file("github"))
  .enablePlugins(SbtPlugin)
  .settings(
    name := "sbt-typelevel-github"
  )
  .dependsOn(kernel)

lazy val githubActions = project
  .in(file("github-actions"))
  .enablePlugins(SbtPlugin)
  .settings(
    name := "sbt-typelevel-github-actions"
  )

lazy val versioning = project
  .in(file("versioning"))
  .enablePlugins(SbtPlugin)
  .settings(
    name := "sbt-typelevel-versioning"
  )
  .dependsOn(kernel)

lazy val mima = project
  .in(file("mima"))
  .enablePlugins(SbtPlugin)
  .settings(
    name := "sbt-typelevel-mima"
  )
  .dependsOn(kernel)

lazy val sonatype = project
  .in(file("sonatype"))
  .enablePlugins(SbtPlugin)
  .settings(
    name := "sbt-typelevel-sonatype"
  )
  .dependsOn(kernel)

lazy val ciSigning = project
  .in(file("ci-signing"))
  .enablePlugins(SbtPlugin)
  .settings(
    name := "sbt-typelevel-ci-signing"
  )
  .dependsOn(githubActions)

lazy val sonatypeCiRelease = project
  .in(file("sonatype-ci-release"))
  .enablePlugins(SbtPlugin)
  .settings(
    name := "sbt-typelevel-sonatype-ci-release"
  )
  .dependsOn(sonatype, githubActions)

lazy val ci = project
  .in(file("ci"))
  .enablePlugins(SbtPlugin)
  .settings(
    name := "sbt-typelevel-ci"
  )
  .dependsOn(noPublish, kernel, githubActions)

lazy val ciRelease = project
  .in(file("ci-release"))
  .enablePlugins(SbtPlugin)
  .settings(
    name := "sbt-typelevel-ci-release"
  )
  .dependsOn(
    noPublish,
    github,
    versioning,
    mima,
    ci,
    sonatypeCiRelease,
    ciSigning
  )

lazy val core = project
  .in(file("core"))
  .enablePlugins(SbtPlugin)
  .settings(
    name := "sbt-typelevel"
  )
  .dependsOn(
    ciRelease,
    settings
  )

lazy val site = project
  .in(file("site"))
  .enablePlugins(SbtPlugin)
  .settings(
    name := "sbt-typelevel-site"
  )
  .dependsOn(kernel, github, githubActions, noPublish)

lazy val unidoc = project
  .in(file("unidoc"))
  .enablePlugins(TypelevelUnidocPlugin)
  .settings(
    // Doesn't conflict w/ core artifact since this one won't have the sbt cross version suffix
    // javadoc.io doesn't recognize sbt artifacts, so we must publish like this
    name := "sbt-typelevel",
    mimaPreviousArtifacts := Set.empty
  )

lazy val docs = project
  .in(file("mdocs"))
  .enablePlugins(TypelevelSitePlugin)
  .settings(
    laikaConfig ~= { _.withRawContent },
<<<<<<< HEAD
    tlSiteApiModule := Some((unidoc / projectID).value),
    tlSiteApiPackage := Some("org.typelevel.sbt")
=======
    tlSiteRelatedProjects := Seq(
      "sbt" -> url("https://www.scala-sbt.org/"),
      "sbt-crossproject" -> url("https://github.com/portable-scala/sbt-crossproject"),
      "sbt-github-actions" -> url("https://github.com/djspiewak/sbt-github-actions/"),
      "mima" -> url("https://github.com/lightbend/mima"),
      "mdoc" -> url("https://scalameta.org/mdoc/"),
      "Laika" -> url("https://planet42.github.io/Laika/")
    )
>>>>>>> 217f4664
  )<|MERGE_RESOLUTION|>--- conflicted
+++ resolved
@@ -165,10 +165,8 @@
   .enablePlugins(TypelevelSitePlugin)
   .settings(
     laikaConfig ~= { _.withRawContent },
-<<<<<<< HEAD
     tlSiteApiModule := Some((unidoc / projectID).value),
-    tlSiteApiPackage := Some("org.typelevel.sbt")
-=======
+    tlSiteApiPackage := Some("org.typelevel.sbt"),
     tlSiteRelatedProjects := Seq(
       "sbt" -> url("https://www.scala-sbt.org/"),
       "sbt-crossproject" -> url("https://github.com/portable-scala/sbt-crossproject"),
@@ -177,5 +175,4 @@
       "mdoc" -> url("https://scalameta.org/mdoc/"),
       "Laika" -> url("https://planet42.github.io/Laika/")
     )
->>>>>>> 217f4664
   )